"""
Module contains a background estimator.

See `background`_.
"""
from typing import Dict, List, Union

<<<<<<< HEAD
from FaceEngine import (  # pylint: disable=E0611,E0401
=======
from FaceEngine import (
    IBackgroundEstimatorPtr,
    BackgroundEstimation as CoreBackgroundEstimation,
>>>>>>> 6bb2c868
    BackgroundStatus as CoreBackgroundStatus,
    BackroundEstimation as CoreBackgroundEstimation,
)

from lunavl.sdk.base import BaseEstimation
from lunavl.sdk.detectors.facedetector import FaceDetection

from ...async_task import AsyncTask, DefaultPostprocessingFactory
from ..base import BaseEstimator, ImageWithFaceDetection
from ..estimators_utils.extractor_utils import validateInputByBatchEstimator


class FaceDetectionBackground(BaseEstimation):
    """
    Background. Estimation of face background on image.

    Estimation properties:

        - status
        - score
    """

    #  pylint: disable=W0235
    def __init__(self, coreBackground: CoreBackgroundEstimation):
        """
        Init.

        Args:
            coreBackground: core background estimation.
        """

        super().__init__(coreBackground)

    @property
    def backgroundColor(self) -> float:
        """Background color score"""
        return self._coreEstimation.backgroundColorScore

    @property
    def solidColor(self) -> float:
        """Background solid color score, 1 - is uniform background, 0 - is non uniform"""
        return self._coreEstimation.backgroundScore

    @property
    def lightBackground(self) -> float:
        """
        Background light score, 1 - is light background, 0 - is too dark.
        """
        return self._coreEstimation.backgroundColorScore

    @property
    def status(self) -> bool:
        """
        Prediction status.
        Returns:
            True if background is solid and light otherwise False
        """
        return True if self._coreEstimation.status == CoreBackgroundStatus.Solid else False

    def asDict(self) -> Dict[str, Union[float, bool]]:
        """Convert estimation to dict. """
        return {"light_background": self.lightBackground, "status": self.status, "solid_color": self.solidColor}


POST_PROCESSING = DefaultPostprocessingFactory(FaceDetectionBackground)


class FaceDetectionBackgroundEstimator(BaseEstimator):
    """
    Face detection background estimator. Work on face detections
    """

    def estimate(  # type: ignore
        self, imageWithFaceDetection: ImageWithFaceDetection, asyncEstimate: bool = False
    ) -> Union[FaceDetectionBackground, AsyncTask[FaceDetectionBackground]]:
        """
        Estimate a face detection background.

        Args:
            imageWithFaceDetection: image with face detection
            asyncEstimate: estimate or run estimation in background
        Returns:
            background estimation if asyncEstimate is false otherwise async task
        Raises:
            LunaSDKException: if estimation is failed
        """
        if not asyncEstimate:
            error, estimation = self._coreEstimator.estimate(
                imageWithFaceDetection.image.coreImage, imageWithFaceDetection.boundingBox.coreEstimation
            )
            return POST_PROCESSING.postProcessing(error, estimation)
        task = self._coreEstimator.asyncEstimate(
            imageWithFaceDetection.image.coreImage, imageWithFaceDetection.boundingBox.coreEstimation
        )
        return AsyncTask(task, POST_PROCESSING.postProcessing)

    def estimateBatch(
        self, batch: Union[List[ImageWithFaceDetection], List[FaceDetection]], asyncEstimate: bool = False
    ) -> Union[List[FaceDetectionBackground], AsyncTask[List[FaceDetectionBackground]]]:
        """
        Estimate background batch.

        Args:
            batch: list of image with face detection or face detections
            asyncEstimate: estimate or run estimation in background
        Returns:
            list of background estimations if asyncEstimate is False otherwise async task
        Raises:
            LunaSDKException: if estimation is failed
        """

        coreImages = [row.image.coreImage for row in batch]
        detections = [row.boundingBox.coreEstimation for row in batch]

        validateInputByBatchEstimator(self._coreEstimator, coreImages, detections)
        if not asyncEstimate:
            error, estimations = self._coreEstimator.estimate(coreImages, detections)
            return POST_PROCESSING.postProcessingBatch(error, estimations)
        task = self._coreEstimator.asyncEstimate(coreImages, detections)
        return AsyncTask(task, POST_PROCESSING.postProcessingBatch)<|MERGE_RESOLUTION|>--- conflicted
+++ resolved
@@ -5,13 +5,9 @@
 """
 from typing import Dict, List, Union
 
-<<<<<<< HEAD
 from FaceEngine import (  # pylint: disable=E0611,E0401
-=======
-from FaceEngine import (
     IBackgroundEstimatorPtr,
     BackgroundEstimation as CoreBackgroundEstimation,
->>>>>>> 6bb2c868
     BackgroundStatus as CoreBackgroundStatus,
     BackroundEstimation as CoreBackgroundEstimation,
 )
