--- conflicted
+++ resolved
@@ -5,11 +5,7 @@
 [tool]
 [tool.poetry]
 name = "lunavl"
-<<<<<<< HEAD
-version = "0.1.6"
-=======
-version = "0.0.22"
->>>>>>> dfa6f021
+version = "0.1.7"
 description = "Python interface for VisionLabs Luna platform"
 authors = ["VisionLabs <m.limonov@visionlabs.ru>"]
 repository = "https://github.com/matemax/lunasdk"
@@ -17,7 +13,7 @@
 python = ">=3.6"
 numpy = "*"
 requests = "^2.22"
-Pillow = {version = "7.0.0", markers = "sys_platform == 'win32'"}
+Pillow = "*"
 pillow-simd = {version = "^v6.0.0.post0", markers = "sys_platform != 'win32'"}
 
 #[tool.poetry.dependencies.FaceEngine]
