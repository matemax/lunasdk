<<<<<<< HEAD
import os
=======
>>>>>>> fc56cfac
from collections import namedtuple
from pathlib import Path
from typing import List, Union
import os
import io

import FaceEngine as fe
import numpy as np
import pytest
from PIL import Image
import PIL.Image

from lunavl.sdk.errors.errors import LunaVLError
from lunavl.sdk.errors.exceptions import LunaSDKException
from lunavl.sdk.image_utils.geometry import Rect
from lunavl.sdk.image_utils.image import ColorFormat, ImageFormat, VLImage
from tests.base import BaseTestClass
from tests.resources import ONE_FACE, PALETTE_MODE

SINGLE_CHANNEL_IMAGE: Image.Image = Image.open(ONE_FACE).convert("L")
IMAGE = Image.open(ONE_FACE)
RESTRICTED_COLOR_FORMATS = {ColorFormat.R16, ColorFormat.Unknown}


class TestImage(BaseTestClass):
    """
    Test of image.
    """

    #: list with paths to test images
    filesToDelete: List[Union[Path, str]]

    @classmethod
    def setup_class(cls) -> None:
        super().setup_class()
        cls.filesToDelete = []

    @classmethod
    def teardown_class(cls) -> None:
        super().teardown_class()
        for path in cls.filesToDelete:
            if isinstance(path, Path):
                Path.unlink(path)
            elif isinstance(path, str):
                os.remove(path)
            else:
                raise NotImplementedError(f"{type(path)}")

    def test_image_initialize(self):
        """
        Test create VLImage with image body
        """
        binaryBody = Path(ONE_FACE).read_bytes()
        bytearrayBody = bytearray(binaryBody)
        imageWithOneFace = Image.open(ONE_FACE)
        coreBody = fe.Image()
        coreBody.load(ONE_FACE)

        InitCase = namedtuple("InitCase", ("initType", "body"))
        cases = (
            InitCase("bytes", binaryBody),
            InitCase("byte array", bytearrayBody),
            InitCase("core", coreBody),
            InitCase("pillow img", imageWithOneFace),
            InitCase("numpy array", np.asarray(imageWithOneFace)),
        )
        for case in cases:
            with self.subTest(initType=case.initType):
                imageVl = VLImage(body=case.body, filename=case.initType)
                assert imageVl.isValid()
                assert case.initType == imageVl.filename
                assert imageVl.rect == Rect(0, 0, 912, 1080)

    def test_load_image_from_file(self):
        """
        Test load image from file
        """
        imageWithOneFace = VLImage.load(filename=ONE_FACE)
        assert imageWithOneFace.isValid()
        assert imageWithOneFace.rect == Rect(0, 0, 912, 1080)
        assert imageWithOneFace.filename == "one_face.jpg"

    def test_image_rect(self):
        """
        Test validate image rect
        """
        imageWithOneFace = VLImage.load(filename=ONE_FACE)
        self.checkRectAttr(imageWithOneFace.rect)

    def test_load_image_from_url(self):
        """
        Test load image from url
        """
        url = "https://st.kp.yandex.net/im/kadr/3/1/4/kinopoisk.ru-Keira-Knightley-3142930.jpg"
        imageWithOneFace = VLImage.load(url=url)
        assert imageWithOneFace.isValid()
        assert imageWithOneFace.rect == Rect(0, 0, 1000, 1288)
        assert imageWithOneFace.filename == url

    def test_not_set_image_filename_or_url(self):
        """
        Test check load image if filename or url is not set
        """
        for loadType in ("url", "filename"):
            with self.subTest(loadType=loadType):
                if loadType == "url":
                    with pytest.raises(ValueError):
                        assert VLImage.load(url=None)
                else:
                    with pytest.raises(ValueError):
                        assert VLImage.load(filename=None)

    def test_invalid_image_type(self):
        """
        Test invalid image type
        """
        with pytest.raises(LunaSDKException) as exceptionInfo:
            VLImage(body=b"some text", filename="bytes")
        self.assertLunaVlError(exceptionInfo, LunaVLError.InvalidType.format("Unsupported type"))

    def test_check_ndarray_type(self):
        """
        Test check numpy array conversion
        """
        image = Image.open(ONE_FACE)
        imageWithOneFace = VLImage(image)
        assert (np.asarray(image) == imageWithOneFace.asNPArray()).all()

    def test_convert_color_format(self):
        """
        Test check color format conversion
        """
        colorImage = VLImage.load(filename=ONE_FACE, colorFormat=ColorFormat.B8G8R8)
        assert colorImage.isValid()
        assert colorImage.format == ColorFormat.B8G8R8

        R, G, B = VLImage.load(filename=ONE_FACE).asNPArray().T
        bgrImageArray = np.array((B, G, R)).T
        assert colorImage.isBGR()
        assert (bgrImageArray == colorImage.asNPArray()).all()

    def test_unknown_image_format(self):
        """
        Test check load image if color format is unknown
        """
        with pytest.raises(LunaSDKException) as exceptionInfo:
            VLImage.load(filename=ONE_FACE, colorFormat=ColorFormat("Unknown"))
        self.assertLunaVlError(exceptionInfo, LunaVLError.InvalidFormat.format("Unsupported format"))

    def test_save_image(self):
        """
        Test save image to directory and check format
        """
        for ext in ImageFormat:
            with self.subTest(extension=ext):
                pathToTestImage = Path(ONE_FACE).parent.joinpath(f"image_test.{ext.value}")
                VLImage(body=Path(ONE_FACE).read_bytes()).save(pathToTestImage.as_posix())
                self.filesToDelete.append(pathToTestImage)

                VLImage.load(filename=pathToTestImage.as_posix()).isValid()
                pillowImage = Image.open(pathToTestImage.as_posix())
                if pillowImage.verify() is None:
                    assert pillowImage.format == ext.name
                else:
                    raise TypeError("Invalid Image")

    def test_image_format_padding(self):
        """
        Test check padded bytes in all image format
        """
        paddedFormats = (ColorFormat.R8G8B8X8, ColorFormat.B8G8R8X8)

        for colorFormat, image in self.getColorToImageMap().items():
            with self.subTest(colorFormat=colorFormat.name):
                assert (colorFormat in paddedFormats) == image.isPadded()

    def test_invalid_image_conversion(self):
        """
        Test convert image to one channel format
        """
        for colorFormat in RESTRICTED_COLOR_FORMATS - {ColorFormat.Unknown}:
            with self.subTest(colorFormat=colorFormat):
                with pytest.raises(LunaSDKException) as exceptionInfo:
                    VLImage.load(filename=ONE_FACE, colorFormat=colorFormat)
                self.assertLunaVlError(
                    exceptionInfo, LunaVLError.InvalidConversion.format("Required conversion not implemented")
                )

    def test_invalid_image_data_size(self):
        """
        Test invalid image data size
        """
        for body in (b"", bytearray()):
            with self.subTest(body=body):
                with pytest.raises(LunaSDKException) as exceptionInfo:
                    VLImage(body=body, filename="bytes")
                self.assertLunaVlError(exceptionInfo, LunaVLError.InvalidDataSize.format("Bad input data size"))

    def test_bad_image_type(self):
        """
        Test bad image body type
        """
        with pytest.raises(TypeError):
            VLImage(body=VLImage.coreImage, filename="coreImage")

    def test_save_jpeg_in_all_formats(self):
        """
        Test saving single channel image with different color format
        """
        IMG_PATH = os.path.abspath("test_jpeg.jpg")
        self.filesToDelete.append(IMG_PATH)
        allColorFormats = set(ColorFormat) - RESTRICTED_COLOR_FORMATS
        failColorFormats = {ColorFormat.B8G8R8X8, ColorFormat.R8G8B8X8}
        for color in allColorFormats:
            with self.subTest(colorFormat=color):
                if color not in failColorFormats:
                    VLImage(body=IMAGE).save(IMG_PATH, colorFormat=color)
                else:
                    with pytest.raises(LunaSDKException) as exceptionInfo:
                        VLImage(body=IMAGE).save(IMG_PATH, colorFormat=color)
                    self.assertLunaVlError(exceptionInfo, LunaVLError.InvalidBitmap.format("Bitmap error"))

    def test_zero_numpy_array(self):
        """
        Test image validation with a zero array:
            (0, 0, 0), (0, 0, 0), (0, 0, 0)
            (0, 0, 0), (0, 0, 0), (0, 0, 0)
            (0, 0, 0), (0, 0, 0), (0, 0, 0)
        """
        zeroArray = np.zeros(shape=(3, 3, 3))
        blackImage = VLImage.fromNumpyArray(arr=zeroArray, inputColorFormat="RGB", filename="array")
        assert blackImage.isValid()
        self.checkRectAttr(blackImage.rect)

    def test_from_numpy_array(self):
        """
        Test init image from different formats with validation
        """
        colorToNdArrayMap = self.generateColorToArrayMap()
        for color, ndarray in colorToNdArrayMap.items():
            with self.subTest(color=color.name):
                img = VLImage.fromNumpyArray(ndarray, color)
                assert color == img.format, img.format

    def test_convert(self):
        """
        Test convert image combinations (every to every).
        """
        allImages = self.getColorToImageMap()
        unsupportedConversions = (
            (ColorFormat.IR_X8X8X8, ColorFormat.R16),
            (ColorFormat.R8, ColorFormat.R16),
            (ColorFormat.B8G8R8, ColorFormat.R16),
            (ColorFormat.R8G8B8, ColorFormat.R16),
            (ColorFormat.B8G8R8X8, ColorFormat.R16),
            (ColorFormat.R8G8B8X8, ColorFormat.R16),
            (ColorFormat.R16, ColorFormat.IR_X8X8X8),
            (ColorFormat.R16, ColorFormat.R8),
            (ColorFormat.R16, ColorFormat.B8G8R8),
            (ColorFormat.R16, ColorFormat.R8G8B8),
            (ColorFormat.R16, ColorFormat.B8G8R8X8),
            (ColorFormat.R16, ColorFormat.R8G8B8X8),
        )

        for source in set(allImages):
            sourceImage = allImages[source]
            for target in set(allImages):
                with self.subTest(source=source.name, target=target.name):
                    if (source, target) in unsupportedConversions:
                        with pytest.raises(LunaSDKException) as exceptionInfo:
                            sourceImage.convert(target)
                        self.assertLunaVlError(
                            exceptionInfo, LunaVLError.InvalidConversion.format("Required conversion not implemented")
                        )
                    else:
                        targetImg = sourceImage.convert(target)
                        assert target == targetImg.format, targetImg.format

    def test_auto_convert_color_palette_mode_image_pil_image(self):
        """
        Test auto convert palette-mode png image during VLImage loading from PIL image
        """
        with open(PALETTE_MODE, "rb") as f:
            imageInBytes = f.read()
        vlImageFromPil = VLImage(PIL.Image.open(io.BytesIO(imageInBytes)))
        vlImageFromBytes = VLImage(imageInBytes)

        assert vlImageFromPil.asNPArray().tobytes() == vlImageFromBytes.asNPArray().tobytes()<|MERGE_RESOLUTION|>--- conflicted
+++ resolved
@@ -1,7 +1,3 @@
-<<<<<<< HEAD
-import os
-=======
->>>>>>> fc56cfac
 from collections import namedtuple
 from pathlib import Path
 from typing import List, Union
