--- conflicted
+++ resolved
@@ -28,13 +28,13 @@
     "required": ["rect", "score"],
 }
 
-<<<<<<< HEAD
 MOUTH_STATES = {
     "type": "object",
     "properties": {"score": MOUTH_SCORE, "occluded": MOUTH_SCORE, "smile": MOUTH_SCORE},
     "additionalProperties": False,
     "required": ["score", "occluded", "smile"],
-=======
+}
+
 QUALITY_SCHEMA = {
     "type": "object",
     "properties": {
@@ -46,5 +46,4 @@
     },
     "additionalProperties": False,
     "required": ["blurriness", "dark", "illumination", "specularity", "light"],
->>>>>>> 1cd762db
 }