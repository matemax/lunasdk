from collections import namedtuple
from typing import List, Union, Type

import itertools

from lunavl.sdk.base import BoundingBox, LandmarkWithScore
from lunavl.sdk.detectors.base import BaseDetection
from lunavl.sdk.detectors.facedetector import FaceDetection, FaceDetector, Landmarks5, Landmarks68
from lunavl.sdk.detectors.humandetector import HumanDetection, HumanDetector, Landmarks17
from lunavl.sdk.faceengine.engine import DetectorType
from lunavl.sdk.image_utils.geometry import Point
from lunavl.sdk.image_utils.geometry import Rect
from lunavl.sdk.image_utils.image import VLImage
from tests.base import BaseTestClass
from tests.resources import ONE_FACE, SEVERAL_FACES, SMALL_IMAGE, BAD_IMAGE

VLIMAGE_SMALL = VLImage.load(filename=SMALL_IMAGE)
VLIMAGE_ONE_FACE = VLImage.load(filename=ONE_FACE)
BAD_IMAGE = VLImage.load(filename=BAD_IMAGE)
VLIMAGE_SEVERAL_FACE = VLImage.load(filename=SEVERAL_FACES)
GOOD_AREA = Rect(100, 100, VLIMAGE_ONE_FACE.rect.width - 100, VLIMAGE_ONE_FACE.rect.height - 100)
OUTSIDE_AREA = Rect(100, 100, VLIMAGE_ONE_FACE.rect.width, VLIMAGE_ONE_FACE.rect.height)
AREA_WITHOUT_FACE = Rect(50, 50, 100, 100)
INVALID_RECT = Rect(0, 0, 0, 0)
ERROR_CORE_RECT = Rect(0.1, 0.1, 0.1, 0.1)  # anything out of range (0.1, 1)


class BaseDetectorTestClass(BaseTestClass):
    """
    Base class for detectors tests
    """

    #: detection class
    detectionClass: Type[BaseDetection]

    def assertBoundingBox(self, boundingBox: BoundingBox):
        """
        Assert attributes of Bounding box class

        Args:
            boundingBox: bounding box
        """
        assert isinstance(boundingBox, BoundingBox), f"{boundingBox} is not {BoundingBox}"
        self.checkRectAttr(boundingBox.rect)

        assert isinstance(boundingBox.score, float), f"{boundingBox.score} is not float"
        assert 0 <= boundingBox.score < 1, "score out of range [0,1]"

    @staticmethod
    def assertPoint(point: Point):
        """
        Assert landmark point
        Args:
            point: point
        """
        assert isinstance(point, Point), "Landmarks does not contains Point"
        assert isinstance(point.x, float) and isinstance(point.y, float), "point coordinate is not float"

    def assertDetection(
        self,
<<<<<<< HEAD
        detection: Union[FaceDetection, HumanDetection, List[FaceDetection], List[HumanDetection]],
=======
        detection: Union[FaceDetection, HumanDetection, List[Union[FaceDetection, HumanDetection]]],
>>>>>>> 2527933a
        imageVl: VLImage,
    ):
        """
        Function checks if an instance is Detection class, image and bounding box

        Args:
            detection: detection
            imageVl: class image
        """
        if isinstance(detection, list):
            detectionList = detection
        else:
            detectionList = [detection]

        for detection in detectionList:
            assert isinstance(detection, self.__class__.detectionClass), (
                f"{detection.__class__} is not " f"{self.__class__.detectionClass}"
            )
            assert detection.image.asPillow() == imageVl.asPillow(), "Detection image does not match VLImage"
            self.assertBoundingBox(detection.boundingBox)


class HumanDetectTestClass(BaseDetectorTestClass):
    """
    Base class for human detection tests
    """

    #: global human detector
    detector: HumanDetector
    detectionClass: Type[HumanDetection] = HumanDetection

    @classmethod
    def setup_class(cls):
        """
        Create list of face detector
        """
        super().setup_class()
        cls.detector = cls.faceEngine.createHumanDetector()
        CaseLandmarks = namedtuple("CaseLandmarks", ("detectLandmarks"))
        cls.landmarksCases = [CaseLandmarks(True), CaseLandmarks(False)]

    def assertHumanDetection(self, detection: Union[HumanDetection, List[HumanDetection]], imageVl: VLImage):
        """
        Function checks if an instance is FaceDetection class

        Args:
            detection: face detection
            imageVl: class image
        """
        self.assertDetection(detection, imageVl)

    @staticmethod
    def assertDetectionLandmarks(detection: HumanDetection, landmarksIsExpected: bool = False):
        """
        Assert human detection landmarks
        Args:
            detection: detection
            landmarksIsExpected: landmarks is expected or not

        """
        if landmarksIsExpected:
            assert isinstance(
                detection.landmarks17, Landmarks17
            ), f"{detection.landmarks17.__class__} is not {Landmarks17}"
        else:
            assert detection.landmarks17 is None, detection.landmarks17

    @staticmethod
    def assertLandmarksPoints(landmarksPoints: tuple):
        """
        Assert landmarks points

        Args:
            landmarksPoints: tuple of landmarks points
        """
        assert isinstance(landmarksPoints, tuple), f"{landmarksPoints} points is not tuple"
        for point in landmarksPoints:
            assert isinstance(point, LandmarkWithScore), "Landmarks does not contains Point"
            BaseDetectorTestClass.assertPoint(point.point)


class FaceDetectTestClass(BaseDetectorTestClass):
    detectors: List[FaceDetector]
    detectionClass: Type[FaceDetection] = FaceDetection

    @classmethod
    def setup_class(cls):
        """
        Create list of face detector
        """
        super().setup_class()
        cls.detectors = [
            cls.faceEngine.createFaceDetector(DetectorType.FACE_DET_V1),
            cls.faceEngine.createFaceDetector(DetectorType.FACE_DET_V2),
            cls.faceEngine.createFaceDetector(DetectorType.FACE_DET_V3),
        ]
        CaseLandmarks = namedtuple("CaseLandmarks", ("detect5Landmarks", "detect68Landmarks"))
        cls.landmarksCases = [
            CaseLandmarks(landmarks5, landmarks68)
            for landmarks5, landmarks68 in itertools.product((True, False), (True, False))
        ]

    def assertFaceDetection(self, detection: Union[FaceDetection, List[FaceDetection]], imageVl: VLImage):
        """
        Function checks if an instance is FaceDetection class

        Args:
            detection: face detection
            imageVl: class image
        """
        self.assertDetection(detection, imageVl)

    @staticmethod
    def assertDetectionLandmarks(
        detection: FaceDetection, landmarks5: Landmarks5 = None, landmarks68: Landmarks68 = None
    ):
        if landmarks5:
            assert isinstance(detection.landmarks5, Landmarks5), f"{detection.landmarks5.__class__} is not {Landmarks5}"
        else:
            assert detection.landmarks5 is None, detection.landmarks5
        if landmarks68:
            assert isinstance(
                detection.landmarks68, Landmarks68
            ), f"{detection.landmarks68.__class__} is not {Landmarks68}"
        else:
            assert detection.landmarks68 is None, detection.landmarks68

    @staticmethod
    def assertLandmarksPoints(landmarksPoints: tuple):
        """
        Assert landmarks points

        Args:
            landmarksPoints: tuple of landmarks points
        """
        assert isinstance(landmarksPoints, tuple), f"{landmarksPoints} points is not tuple"
        for point in landmarksPoints:
            BaseDetectorTestClass.assertPoint(point)<|MERGE_RESOLUTION|>--- conflicted
+++ resolved
@@ -58,11 +58,7 @@
 
     def assertDetection(
         self,
-<<<<<<< HEAD
-        detection: Union[FaceDetection, HumanDetection, List[FaceDetection], List[HumanDetection]],
-=======
         detection: Union[FaceDetection, HumanDetection, List[Union[FaceDetection, HumanDetection]]],
->>>>>>> 2527933a
         imageVl: VLImage,
     ):
         """
